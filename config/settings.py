--- conflicted
+++ resolved
@@ -5,11 +5,7 @@
 """
 
 import os
-<<<<<<< HEAD
-import logging
-=======
 import sys
->>>>>>> cec414e9
 
 # 应用配置
 APP_NAME = "Excel批量处理工具"
@@ -75,7 +71,7 @@
         'code': '1060105010000000000',
         'tax_rate': 0.13,
     },
-    
+
     # 是否在末尾添加合计行
     'add_total_row': False,
     'total_label': '合计',
@@ -124,19 +120,5 @@
     else:
         # 开发环境
         base_dir = os.path.dirname(os.path.dirname(os.path.abspath(__file__)))
-    
+
     return os.path.join(base_dir, 'templates', TEMPLATE_FILENAME)
-
-<<<<<<< HEAD
-def get_log_path():
-    """获取日志文件路径"""
-    base_dir = os.path.dirname(os.path.dirname(os.path.abspath(__file__)))
-    return os.path.join(base_dir, LOG_CONFIG['filename'])
-
-class MainWindow:
-    def __init__(self, ...):
-        # ... 其他初始化 ...
-        self.logger = logging.getLogger(__name__) 
-=======
-# 注意：已移除 get_log_path() 函数，因为不再使用文件日志 
->>>>>>> cec414e9
